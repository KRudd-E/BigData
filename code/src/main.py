--- conflicted
+++ resolved
@@ -31,7 +31,7 @@
             print("Local: Created Spark session!")
         else:
             print("Local: Spark session already active!")
-<<<<<<< HEAD
+
         # For local run, use your Windows file path.
     
         # Make sure project root folder is the parent of "code" folder, <BigData>
@@ -45,13 +45,6 @@
             "data_path": project_root + "/ECG5000/*.tsv"
         }    
     
-=======
-        
-        config = {
-        "data_path": "fulldataset_ECG5000.csv"
-        }
-
->>>>>>> e9659a32
     # Create an instance of DataIngestion and load the data.
     ingestion = DataIngestion(spark, config)
     df = ingestion.load_data()
