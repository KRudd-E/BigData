# config.py
"""
config.py

This file holds configuration settings and constants.
It stores paths, hyperparameters, and Spark settings in one place,
so they can be easily managed and updated as the project grows.
Typically, it's created early on, but it can be refined later.
"""


config = {
    "databricks_data_path": "/mnt/2025-team6/fulldataset_ECG5000.csv",
    "local_data_path": "/fulldataset_ECG5000.csv",
    "label_col": "label",
    "data_percentage": 1.0,
<<<<<<< HEAD
    "local_model_config": {
=======
    "min_number_iterarations": 2,

    "local_model_config": {
        "test_local_model" : True,
>>>>>>> acd83b19
        "num_partitions": 10,  
        "tree_params": {
            "n_splitters": 5,  # Matches ProximityTree default
            "max_depth": None,  
            "min_samples_split": 5,  # From ProximityTree default
            "random_state": 123
            },
        "forest_params": {
            "random_state": 123,
            "n_jobs": -1  # Use all available cores
            }
    },
    "global_model_config": {
<<<<<<< HEAD
=======
        "test_local_model" : False,
>>>>>>> acd83b19
        "num_partitions": 10
    }
}<|MERGE_RESOLUTION|>--- conflicted
+++ resolved
@@ -14,14 +14,10 @@
     "local_data_path": "/fulldataset_ECG5000.csv",
     "label_col": "label",
     "data_percentage": 1.0,
-<<<<<<< HEAD
-    "local_model_config": {
-=======
     "min_number_iterarations": 2,
 
     "local_model_config": {
         "test_local_model" : True,
->>>>>>> acd83b19
         "num_partitions": 10,  
         "tree_params": {
             "n_splitters": 5,  # Matches ProximityTree default
@@ -35,10 +31,7 @@
             }
     },
     "global_model_config": {
-<<<<<<< HEAD
-=======
         "test_local_model" : False,
->>>>>>> acd83b19
         "num_partitions": 10
     }
 }